--- conflicted
+++ resolved
@@ -43,123 +43,6 @@
 
 
 @pytest.mark.asyncio
-<<<<<<< HEAD
-=======
-@pytest.mark.parametrize("url", [
-    "https://t.me/durov/404",  # One image
-    "https://t.me/tglobaleye/16172",  # Multiple images
-    "https://t.me/tglobaleye/16178",  # Video and quote
-    "https://t.me/tglobaleye/6289",  # GIF (treated as video)
-    "https://t.me/tglobaleye/16192",  # Images and video
-])
-async def test_telegram(url):
-    result = await retrieve(url)
-    assert isinstance(result, ScrapingResponse)
-    content = result.content
-    print(content)
-    assert content
-
-
-@pytest.mark.asyncio
-@pytest.mark.parametrize("url", [
-    "https://www.tiktok.com/@realdonaldtrump/video/7433870905635409198",
-    "https://www.tiktok.com/@xxxx.xxxx5743/video/7521704371109793046"
-])
-async def test_tiktok(url):
-    result = await retrieve(url)
-    assert isinstance(result, ScrapingResponse)
-    content = result.content
-    print(content)
-    assert content
-
-
-@pytest.mark.asyncio
-@pytest.mark.parametrize("url", [
-    "https://x.com/PopBase/status/1938496291908030484",
-    "https://x.com/realDonaldTrump"
-])
-async def test_x(url):
-    result = await retrieve(url)
-    assert isinstance(result, ScrapingResponse)
-    content = result.content
-    print(content)
-    assert content
-
-
-@pytest.mark.asyncio
-@pytest.mark.parametrize("url", [
-    "https://www.instagram.com/p/CqJDbyOP839",
-])
-async def test_instagram_images(url):
-    result = await retrieve(url)
-    assert isinstance(result, ScrapingResponse)
-    content = result.content
-    print(content)
-    assert isinstance(content, MultimodalSequence)
-    assert content.has_images()
-
-
-@pytest.mark.asyncio
-@pytest.mark.parametrize("url", [
-    "https://www.instagram.com/reel/DKqPQqpTDW4",
-    "https://www.instagram.com/reel/C75nh7Lvo8F",
-    "https://www.instagram.com/p/DMuOe6th94D",  # yes, this is a video
-])
-async def test_instagram_videos(url):
-    result = await retrieve(url)
-    assert isinstance(result, ScrapingResponse)
-    content = result.content
-    print(content)
-    assert isinstance(content, MultimodalSequence)
-    assert content.has_videos()
-
-
-@pytest.mark.asyncio
-@pytest.mark.parametrize("url", [
-    "https://www.facebook.com/reel/1089214926521000",
-    "https://www.facebook.com/reel/3466446073497470",  # restricted for misinformation
-    "https://www.facebook.com/61561558177010/videos/1445957793080961/",
-    "https://www.facebook.com/watch/?v=1445957793080961",
-    "https://www.facebook.com/groups/1973976962823632/posts/3992825270938781/",  # restricted for misinformation, yt-dlp fails here
-])
-async def test_facebook_videos(url):
-    result = await retrieve(url)
-    assert isinstance(result, ScrapingResponse)
-    content = result.content
-    print(content)
-    assert isinstance(content, MultimodalSequence)
-    assert content.has_videos()
-
-
-@pytest.mark.asyncio
-@pytest.mark.parametrize("url", [
-    "https://www.facebook.com/photo/?fbid=1721085455188778&set=a.107961589834514&_rdc=1&_rdr",
-])
-async def test_facebook_images(url):
-    result = await retrieve(url)
-    assert isinstance(result, ScrapingResponse)
-    content = result.content
-    print(content)
-    assert isinstance(content, MultimodalSequence)
-    assert content.has_images()
-
-
-@pytest.mark.asyncio
-@pytest.mark.parametrize("url", [
-    "https://www.youtube.com/watch?v=A4dVOznX6Kk",
-    "https://www.youtube.com/shorts/cE0zgN6pYOc",
-])
-async def test_youtube(url):
-    result = await retrieve(url)
-    assert isinstance(result, ScrapingResponse)
-    content = result.content
-    print(content)
-    assert isinstance(content, MultimodalSequence)
-    assert content.has_videos()
-
-
-@pytest.mark.asyncio
->>>>>>> c5189298
 @pytest.mark.parametrize("url, max_video_size, download_expected", [
     ("https://www.facebook.com/reel/1089214926521000", None, True),
     ("https://www.facebook.com/reel/1089214926521000", 128_000_000, True),
